--- conflicted
+++ resolved
@@ -176,36 +176,29 @@
 
     /// @notice Set the minter address.
     /// @param minterAddress The new minter address.
-<<<<<<< HEAD
     /// @param approvedUsers Users who have the old minter address approved. Approval will be removed.
     function setMinterRole(address minterAddress, address[] memory approvedUsers) public onlyOwner {
+        require(minterAddress != address(0), "Minter is zero");
+
         for (uint i = 0; i < approvedUsers.length; i++) {
             _setApprovalForAll(approvedUsers[i], _minterAddress, false);
         }
 
-=======
-    function setMinterRole(address minterAddress) public onlyOwner {
-        require(minterAddress != address(0), "Minter is zero");
->>>>>>> 940d37c8
         address from = _minterAddress;
         _minterAddress = minterAddress;
         emit MinterRoleChanged(from, minterAddress);
     }
 
     /// @notice Set the marketplace address.
-<<<<<<< HEAD
     /// @param marketplace The new marketplace address.
     /// @param approvedUsers Users who have the old marketplace approved. Approval will be removed.
     function setMarketplace(address marketplace, address[] memory approvedUsers) public onlyOwner {
+        require(marketplace != address(0), "Marketplace is zero");
+        
         for (uint i = 0; i < approvedUsers.length; i++) {
             _setApprovalForAll(approvedUsers[i], _approvedMarketplace, false);
         }
 
-=======
-    /// param marketplace The new marketplace address.
-    function setMarketplace(address marketplace) public onlyOwner {
-        require(marketplace != address(0), "Marketplace is zero");
->>>>>>> 940d37c8
         address from = _approvedMarketplace;
         _approvedMarketplace = marketplace;
         emit MarketplaceChanged(from, marketplace);
