--- conflicted
+++ resolved
@@ -98,13 +98,9 @@
         address talent,
         bool mintWithPresale
     ) public onlyMinter whenNotPaused {
-<<<<<<< HEAD
         require(bytes(cid).length > 0, "cid is empty");
         require(bytes(contentID).length > 0, "contentID is empty");
-
-=======
         require(_cids[cid] == false, "Token CID already used");
->>>>>>> 04ce89ea
         uint256 tokenId = contentIdToTokenId(contentID);
         require(bytes(_tokenCIDs[tokenId]).length == 0, "Token already minted");
         isOnPresale[tokenId] = mintWithPresale;
@@ -181,11 +177,8 @@
     /// @notice Set the minter address.
     /// @param minterAddress The new minter address.
     function setMinterRole(address minterAddress) public onlyOwner {
-<<<<<<< HEAD
         require(minterAddress != address(0), "Minter is zero");
-=======
         address from = _minterAddress;
->>>>>>> 04ce89ea
         _minterAddress = minterAddress;
         emit MinterRoleChanged(from, minterAddress);
     }
@@ -193,11 +186,8 @@
     /// @notice Set the marketplace address.
     /// param marketplace The new marketplace address.
     function setMarketplace(address marketplace) public onlyOwner {
-<<<<<<< HEAD
         require(marketplace != address(0), "Marketplace is zero");
-=======
         address from = _approvedMarketplace;
->>>>>>> 04ce89ea
         _approvedMarketplace = marketplace;
         emit MarketplaceChanged(from, marketplace);
     }
