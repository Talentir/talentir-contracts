--- conflicted
+++ resolved
@@ -25,20 +25,6 @@
     talentirNFT = await TalentirNFTFactory.deploy();
     await talentirNFT.deployed();
     const MarketplaceFactory = await ethers.getContractFactory(
-<<<<<<< HEAD
-      'TalentirMarketplaceV0'
-    )
-    await expect(MarketplaceFactory.deploy(owner.address)).to.be.reverted
-    marketplace = await MarketplaceFactory.deploy(talentirNFT.address)
-    await marketplace.deployed()
-
-    await talentirNFT.setMarketplace(marketplace.address)
-
-    // Can't mint token before minter role is set
-    await expect(
-      talentirNFT.mint(seller.address, 'abc', 'abc', royaltyReceiver.address, false)
-    ).to.be.revertedWith('Not allowed')
-=======
       "TalentirMarketplaceV0"
     );
     await expect(MarketplaceFactory.deploy(owner.address)).to.be.reverted;
@@ -48,7 +34,6 @@
     await expect(
       talentirNFT.mint(seller.address, "abc", "abc", royaltyReceiver.address)
     ).to.be.revertedWith("Not allowed");
->>>>>>> a35edf2b
     // Set minter role to owner
     await talentirNFT.setMinterRole(owner.address);
   });
@@ -61,31 +46,14 @@
     );
     // Non-token owner can't place sell order
     await expect(
-<<<<<<< HEAD
-      marketplace.connect(seller).makeSellOrder(1, 1, 1, true)
-    ).to.be.revertedWith('ERC1155: caller is not token owner or approved')
-
-    // Grant allowance and make sell order
-    await talentirNFT.setMarketplace(marketplace.address)
-
-=======
       marketplace.connect(seller).makeSellOrder(seller.address, 1, 1, 1, true)
     ).to.be.revertedWith("ERC1155: caller is not token owner or approved");
->>>>>>> a35edf2b
     // Mint token to seller
     await talentirNFT.mint(
       seller.address,
       "abcd",
       "abc",
       royaltyReceiver.address
-<<<<<<< HEAD
-      , false)
-    const tokenId = await talentirNFT.contentIdToTokenId('abc')
-    expect(await talentirNFT.balanceOf(seller.address, tokenId)).to.equal(
-      1_000_000
-    )
-
-=======
     );
     const tokenId = await talentirNFT.contentIdToTokenId("abc");
     expect(await talentirNFT.balanceOf(seller.address, tokenId)).to.equal(
@@ -99,7 +67,6 @@
     await expect(
       talentirNFT.approveNftMarketplace(marketplace.address, true)
     ).to.emit(talentirNFT, "MarketplaceApproved");
->>>>>>> a35edf2b
     // Can't add orders with 0 quantity or price
     await expect(
       marketplace
@@ -254,18 +221,6 @@
     expect(await talentirNFT.balanceOf(buyer.address, tokenId)).to.equal(2);
   });
 
-<<<<<<< HEAD
-  it('should distribute fees correctly', async function () {
-    // Mint token to seller
-    await talentirNFT.mint(
-      seller.address,
-      'abcd',
-      'abc',
-      royaltyReceiver.address,
-      false
-    )
-    const tokenId = await talentirNFT.contentIdToTokenId('abc')
-=======
   it("should distribute fees correctly", async function () {
     // Grant marketplace approval
     await expect(
@@ -279,7 +234,6 @@
       royaltyReceiver.address
     );
     const tokenId = await talentirNFT.contentIdToTokenId("abc");
->>>>>>> a35edf2b
     expect(await talentirNFT.balanceOf(seller.address, tokenId)).to.equal(
       1000000
     );
@@ -344,18 +298,6 @@
     // Mint token to seller
     await talentirNFT.mint(
       seller.address,
-<<<<<<< HEAD
-      'abcd',
-      'abc',
-      royaltyReceiver.address,
-      false
-    )
-    const tokenId = await talentirNFT.contentIdToTokenId('abc')
-    expect(await talentirNFT.balanceOf(seller.address, tokenId)).to.equal(
-      1000000
-    )
-
-=======
       "abcd",
       "abc",
       royaltyReceiver.address
@@ -368,7 +310,6 @@
     await expect(
       talentirNFT.approveNftMarketplace(marketplace.address, true)
     ).to.emit(talentirNFT, "MarketplaceApproved");
->>>>>>> a35edf2b
     // Add multiple buy and sell orders
     for (let i = 5; i <= 10; i++) {
       await expect(
@@ -502,33 +443,6 @@
     expect(await bestOrder.quantity).to.equal(1);
   });
 
-<<<<<<< HEAD
-  it('should pause and cancel', async function () {
-    const testUser = seller
-
-    // Make sell order
-    await talentirNFT.mint(
-      testUser.address,
-      'abcd',
-      'abc',
-      royaltyReceiver.address,
-      false
-    )
-    const tokenId = await talentirNFT.contentIdToTokenId('abc')
-    expect(await talentirNFT.balanceOf(testUser.address, tokenId)).to.equal(
-      1000000
-    )
-
-    await expect(marketplace.connect(testUser).makeSellOrder(tokenId, oneEther, 1, true)).to.emit(
-      marketplace,
-      'OrderAdded'
-    )
-
-    // Make buy order
-    let transaction = marketplace.connect(testUser).makeBuyOrder(tokenId, 1, true, {
-      value: 1
-    })
-=======
   it("should pause and cancel", async function () {
     // Make sell order
     await talentirNFT.mint(
@@ -558,25 +472,18 @@
         value: 1,
       }
     );
->>>>>>> a35edf2b
 
     await expect(transaction).to.emit(marketplace, "OrderAdded");
 
     await expect(await transaction).to.changeEtherBalances(
-      [marketplace, testUser],
+      [marketplace, owner],
       [1, -1]
     );
 
     // Non-owner can't pause
-<<<<<<< HEAD
-    await expect(marketplace.connect(testUser).pause()).to.be.revertedWith(
-      'Ownable: caller is not the owner'
-    )
-=======
     await expect(marketplace.connect(seller).pause()).to.be.revertedWith(
       "Ownable: caller is not the owner"
     );
->>>>>>> a35edf2b
     // Pause contract
     await expect(marketplace.pause()).to.emit(marketplace, "Paused");
     // Can't make buy or sell orders
@@ -590,52 +497,16 @@
     ).to.be.revertedWith("Pausable: paused");
     // Other user can't cancel order on behalf of others
     await expect(
-<<<<<<< HEAD
-      marketplace.connect(owner).cancelOrders([1])
-    ).to.be.revertedWith('Wrong user')
-    // Can still cancel orders
-    transaction = marketplace.connect(testUser).cancelOrders([1, 2])
-=======
       marketplace.connect(seller).cancelOrders([1])
     ).to.be.revertedWith("Wrong user");
     // Can still cancel orders
     transaction = marketplace.cancelOrders([1, 2]);
->>>>>>> a35edf2b
 
     await expect(transaction).to.emit(marketplace, "OrderCancelled");
 
     await expect(await transaction).to.changeEtherBalances(
-      [marketplace, testUser],
+      [marketplace, owner],
       [-1, 1]
-<<<<<<< HEAD
-    )
-    // Order is removed
-    let orderID = await marketplace.getBestOrder(tokenId, SELL)
-    let order = await marketplace.orders(orderID[0])
-    expect(orderID[0]).to.equal(0)
-    expect(orderID[1]).to.equal(0)
-    expect(order.side).to.equal(0)
-    expect(order.price).to.equal(0)
-    expect(order.quantity).to.equal(0)
-
-    orderID = await marketplace.getBestOrder(tokenId, BUY)
-    order = await marketplace.orders(orderID[0])
-    expect(orderID[0]).to.equal(0)
-    expect(orderID[1]).to.equal(0)
-    expect(order.side).to.equal(0)
-    expect(order.price).to.equal(0)
-    expect(order.quantity).to.equal(0)
-
-    order = await marketplace.orders(1)
-    expect(order.side).to.equal(0)
-    expect(order.price).to.equal(0)
-    expect(order.quantity).to.equal(0)
-
-    order = await marketplace.orders(2)
-    expect(order.side).to.equal(0)
-    expect(order.price).to.equal(0)
-    expect(order.quantity).to.equal(0)
-=======
     );
     // // Order is removed
     let orderID = await marketplace.getBestOrder(tokenId, SELL);
@@ -663,7 +534,6 @@
     expect(order.side).to.equal(0);
     expect(order.price).to.equal(0);
     expect(order.quantity).to.equal(0);
->>>>>>> a35edf2b
 
     // Non-owner can't unpause
     await expect(marketplace.connect(seller).unpause()).to.be.revertedWith(
@@ -672,27 +542,17 @@
     // Unpause contract
     await expect(marketplace.unpause()).to.emit(marketplace, "Unpaused");
     // Can make orders again
-<<<<<<< HEAD
-    await expect(marketplace.connect(testUser).makeSellOrder(tokenId, oneEther, 1, true)).to.emit(
-      marketplace,
-      'OrderAdded'
-    )
-    transaction = marketplace.connect(testUser).makeBuyOrder(tokenId, 1, true, {
-      value: 1
-    })
-=======
     await expect(
       marketplace.makeSellOrder(owner.address, tokenId, oneEther, 1, true)
     ).to.emit(marketplace, "OrderAdded");
     transaction = marketplace.makeBuyOrder(owner.address, tokenId, 1, true, {
       value: 1,
     });
->>>>>>> a35edf2b
 
     await expect(transaction).to.emit(marketplace, "OrderAdded");
 
     await expect(await transaction).to.changeEtherBalances(
-      [marketplace, testUser],
+      [marketplace, owner],
       [1, -1]
     );
   });
