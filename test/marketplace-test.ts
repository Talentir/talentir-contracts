import { SignerWithAddress } from '@nomiclabs/hardhat-ethers/signers'
import { expect } from 'chai'
import { ethers } from 'hardhat'
// eslint-disable-next-line
import { TalentirTokenV1, TalentirMarketplaceV1 } from "../typechain-types";

describe('Talentir Marketplace Tests', function () {
  let talentirNFT: TalentirTokenV1
  let marketplace: TalentirMarketplaceV1
  let owner: SignerWithAddress
  let buyer: SignerWithAddress
  let seller: SignerWithAddress
  let royaltyReceiver: SignerWithAddress
  let talentirFeeReceiver: SignerWithAddress
  let sellAgent: SignerWithAddress
  const BUY = 0
  const SELL = 1
  const oneEther = ethers.utils.parseEther('0.0000000001') // full Ether causes overflow in etherBalanceToChange function

  beforeEach(async function () {
    [owner, buyer, seller, royaltyReceiver, talentirFeeReceiver, sellAgent] =
      await ethers.getSigners()
    const TalentirNFTFactory = await ethers.getContractFactory(
      'TalentirTokenV1'
    )
    talentirNFT = await TalentirNFTFactory.deploy()
    await talentirNFT.deployed()
    const MarketplaceFactory = await ethers.getContractFactory(
      'TalentirMarketplaceV1'
    )

    marketplace = await MarketplaceFactory.deploy(talentirNFT.address)
    await marketplace.deployed()

    await talentirNFT.setMarketplace(marketplace.address, [])

    // Can't mint token before minter role is set
    await expect(
      talentirNFT.mint(seller.address, 'abc', 'abc', royaltyReceiver.address, false)
    ).to.be.revertedWith('Not allowed')
    // Set minter role to owner
    await talentirNFT.setMinterRole(owner.address, [])
  })

  it('deploy', async function () {
    const MarketplaceFactory = await ethers.getContractFactory(
      'TalentirMarketplaceV1'
    )

    // Can't deploy if it's not a IERC2981 or ERC1155 contract
    await expect(MarketplaceFactory.deploy(owner.address)).to.be.reverted

    await expect(MarketplaceFactory.deploy(ethers.constants.AddressZero))
      .to.be.revertedWith('Invalid address')

    // Mint test token
    await talentirNFT.mint(
      seller.address,
      'abc',
      'abc',
      royaltyReceiver.address,
      false
    )

    const tokenId = await talentirNFT.contentIdToTokenId('abc')

    // Contract can't receive batch transfers.
    await expect(talentirNFT.safeBatchTransferFrom(
      seller.address,
      marketplace.address,
      [tokenId],
      [1],
      '0x00'
    )).to.be.revertedWith('ERC1155: ERC1155Receiver rejected tokens')

    // Contract can't receive regular transfers
    await expect(talentirNFT.safeTransferFrom(
      seller.address,
      marketplace.address,
      tokenId,
      1,
      '0x00'
    )).to.be.revertedWith('Cannot receive')
  })

  it('should open and close a single order (no fees)', async function () {
    // Set royalties to 0 (will be tested later)
    await expect(talentirNFT.setRoyalty(0)).to.emit(
      talentirNFT,
      'RoyaltyPercentageChanged'
    )
    // Non-token owner can't place sell order
    await expect(
      marketplace.connect(seller).makeSellOrder(seller.address, 1, 1, 1, true, false)
    ).to.be.revertedWith('ERC1155: caller is not token owner or approved')
    // Mint token to seller
    await talentirNFT.mint(
      seller.address,
      'abcd',
      'abc',
      royaltyReceiver.address,
      false
    )
    const tokenId = await talentirNFT.contentIdToTokenId('abc')
    expect(await talentirNFT.balanceOf(seller.address, tokenId)).to.equal(
      1_000_000
    )

    // Can't add orders with 0 quantity or price
    await expect(
      marketplace
        .connect(seller)
        .makeSellOrder(seller.address, tokenId, oneEther, 0, true, false)
    ).to.be.revertedWith('Token quantity must be positive')
    await expect(
      marketplace
        .connect(seller)
        .makeSellOrder(seller.address, tokenId, oneEther, 1_000_001, true, false)
    ).to.be.revertedWith('Token quantity too high')
    await expect(
      marketplace
        .connect(seller)
        .makeSellOrder(seller.address, tokenId, 0, 1, true, false)
    ).to.be.revertedWith('Price must be positive')
    await expect(
      marketplace
        .connect(seller)
        .makeSellOrder(seller.address, tokenId, 0, 0, true, false)
    ).to.be.revertedWith('Price must be positive')
    await expect(
      marketplace
        .connect(buyer)
        .makeBuyOrder(buyer.address, tokenId, 0, false, false, { value: 1000 })
    ).to.be.revertedWith('Token quantity must be positive')
    await expect(
      marketplace
        .connect(buyer)
        .makeBuyOrder(buyer.address, tokenId, 1, false, false, { value: 0 })
    ).to.be.revertedWith('Price must be positive')
    await expect(
      marketplace
        .connect(buyer)
        .makeBuyOrder(buyer.address, tokenId, 0, false, false, { value: 0 })
    ).to.be.revertedWith('Price must be positive')
    // Can't add order with rounding problem
    await expect(
      marketplace
        .connect(seller)
        .makeSellOrder(seller.address, tokenId, 1, 2, true, false)
    ).to.be.revertedWith('Rounding problem')
    // Add order to orderbook
    await expect(
      marketplace
        .connect(seller)
        .makeSellOrder(seller.address, tokenId, oneEther, 1, true, false)
    ).to.emit(marketplace, 'OrderAdded')
    let orderID = await marketplace.getBestOrder(tokenId, SELL)
    let order = await marketplace.orders(orderID[0])
    expect(orderID[0]).to.equal(1)
    expect(orderID[1]).to.equal(oneEther)
    expect(order.tokenId).to.equal(tokenId)
    expect(order.side).to.equal(SELL)
    expect(order.sender).to.equal(seller.address)
    expect(order.price).to.equal(oneEther)
    expect(order.quantity).to.equal(1)
    // Balances are updated
    expect(await talentirNFT.balanceOf(seller.address, tokenId)).to.equal(
      999_999
    )
    expect(await talentirNFT.balanceOf(marketplace.address, tokenId)).to.equal(
      1
    )
    // Buyer makes a buy order with too low price, not added to order book -> nothing happens
    await expect(
      async () =>
        await marketplace
          .connect(buyer)
          .makeBuyOrder(buyer.address, tokenId, 1, false, false, { value: 1000 })
    ).to.changeEtherBalances([buyer, marketplace], [0, 0])
    orderID = await marketplace.getBestOrder(tokenId, BUY)
    order = await marketplace.orders(orderID[0])
    expect(orderID[0]).to.equal(0)
    expect(orderID[1]).to.equal(0)
    expect(order.side).to.equal(0)
    expect(order.price).to.equal(0)
    expect(order.quantity).to.equal(0)
    // Buyer makes a buy order with too low price, added to order book
    await expect(
      async () =>
        await marketplace
          .connect(buyer)
          .makeBuyOrder(buyer.address, tokenId, 1, true, false, { value: 1000 })
    ).to.changeEtherBalances([buyer, marketplace], [-1000, 1000])
    orderID = await marketplace.getBestOrder(tokenId, BUY)
    order = await marketplace.orders(orderID[0])
    expect(orderID[0]).to.equal(2)
    expect(orderID[1]).to.equal(1000)
    expect(order.tokenId).to.equal(tokenId)
    expect(order.side).to.equal(BUY)
    expect(order.sender).to.equal(buyer.address)
    expect(order.price).to.equal(1000)
    expect(order.quantity).to.equal(1)
    // Buyer makes a buy order with higher price than asked, executes, removes executed order and refunds the excess Ether
    const buyTransaction = marketplace
      .connect(buyer)
      .makeBuyOrder(buyer.address, tokenId, 1, false, false, {
        value: oneEther.mul(2)
      })

    await expect(buyTransaction).to.emit(marketplace, 'OrderExecuted')

    await expect(await buyTransaction).to.changeEtherBalances(
      [buyer, seller],
      [-oneEther, oneEther]
    )

    orderID = await marketplace.getBestOrder(tokenId, SELL)
    order = await marketplace.orders(orderID[0])
    expect(orderID[0]).to.equal(0)
    expect(orderID[1]).to.equal(0)
    expect(order.side).to.equal(0)
    expect(order.price).to.equal(0)
    expect(order.quantity).to.equal(0)
    // Balances are updated
    expect(await talentirNFT.balanceOf(seller.address, tokenId)).to.equal(
      999999
    )
    expect(await talentirNFT.balanceOf(buyer.address, tokenId)).to.equal(1)
    expect(await talentirNFT.balanceOf(marketplace.address, tokenId)).to.equal(
      0
    )
    // Second buy order is still open on the order book
    orderID = await marketplace.getBestOrder(tokenId, BUY)
    order = await marketplace.orders(orderID[0])
    expect(orderID[0]).to.equal(2)
    expect(orderID[1]).to.equal(1000)
    expect(order.tokenId).to.equal(tokenId)
    expect(order.side).to.equal(BUY)
    expect(order.sender).to.equal(buyer.address)
    expect(order.price).to.equal(1000)
    expect(order.quantity).to.equal(1)
    // Create a sell order that fills the buy order
    const transaction = marketplace
      .connect(seller)
      .makeSellOrder(seller.address, tokenId, 1000, 1, false, false)

    await expect(transaction).to.emit(marketplace, 'OrderExecuted')

    await expect(await transaction).to.changeEtherBalances(
      [marketplace, seller],
      [-1000, 1000]
    )
    // Order is removed
    orderID = await marketplace.getBestOrder(tokenId, BUY)
    order = await marketplace.orders(orderID[0])
    expect(orderID[0]).to.equal(0)
    expect(orderID[1]).to.equal(0)
    expect(order.side).to.equal(0)
    expect(order.price).to.equal(0)
    expect(order.quantity).to.equal(0)
    // Balances are updated
    expect(await talentirNFT.balanceOf(seller.address, tokenId)).to.equal(
      999998
    )
    expect(await talentirNFT.balanceOf(buyer.address, tokenId)).to.equal(2)
  })

  it('should distribute fees correctly', async function () {
    // Mint token to seller
    await talentirNFT.mint(
      seller.address,
      'abcd',
      'abc',
      royaltyReceiver.address,
      false
    )
    const tokenId = await talentirNFT.contentIdToTokenId('abc')
    expect(await talentirNFT.balanceOf(seller.address, tokenId)).to.equal(
      1000000
    )
    // Non-owner can't set fees
    await expect(
      marketplace.connect(buyer).setTalentirFee(1, talentirFeeReceiver.address)
    ).to.be.revertedWith('Ownable: caller is not the owner')
    await expect(talentirNFT.connect(buyer).setRoyalty(1)).to.be.revertedWith(
      'Ownable: caller is not the owner'
    )
    // Can't set zero wallet
    await expect(
      marketplace.setTalentirFee(10000, ethers.constants.AddressZero)
    ).to.be.revertedWith('Wallet is zero')
    // Can't set too high fees
    await expect(
      marketplace.setTalentirFee(10001, talentirFeeReceiver.address)
    ).to.be.revertedWith('Must be <=10k')
    // Set fees
    await expect(
      marketplace.setTalentirFee(10000, talentirFeeReceiver.address)
    ).to.emit(marketplace, 'TalentirFeeSet')
    await expect(talentirNFT.setRoyalty(100)).to.emit(
      talentirNFT,
      'RoyaltyPercentageChanged'
    )
    await expect(talentirNFT.setRoyalty(5000)).to.emit(
      talentirNFT,
      'RoyaltyPercentageChanged'
    )
    // Non-royalty-receiver can't update royalties
    await expect(
      talentirNFT.updateTalent(tokenId, seller.address)
    ).to.be.revertedWith('Talent must update')
    // Royalty-receiver can update royalties
    await expect(
      talentirNFT.connect(royaltyReceiver).updateTalent(tokenId, seller.address)
    ).to.emit(talentirNFT, 'TalentChanged')
    await expect(
      talentirNFT.connect(seller).updateTalent(tokenId, royaltyReceiver.address)
    ).to.emit(talentirNFT, 'TalentChanged')
    // Execute order, check that fees are distributed
    await expect(
      marketplace
        .connect(seller)
        .makeSellOrder(seller.address, tokenId, 1000, 1, true, false)
    ).to.emit(marketplace, 'OrderAdded')
    const transaction = marketplace
      .connect(buyer)
      .makeBuyOrder(buyer.address, tokenId, 1, true, false, { value: 1000 })

    await expect(transaction).to.emit(marketplace, 'OrderExecuted')

    await expect(await transaction).to.changeEtherBalances(
      [buyer, seller, talentirFeeReceiver, royaltyReceiver],
      [-1000, 850, 100, 50]
    )
  })

  it('should handle multiple orders', async function () {
    // Set royalties to 0 (tested separately)
    await expect(talentirNFT.setRoyalty(0)).to.emit(
      talentirNFT,
      'RoyaltyPercentageChanged'
    )
    // Mint token to seller
    await talentirNFT.mint(
      seller.address,
      'abcd',
      'abc',
      royaltyReceiver.address,
      false
    )
    const tokenId = await talentirNFT.contentIdToTokenId('abc')
    expect(await talentirNFT.balanceOf(seller.address, tokenId)).to.equal(
      1000000
    )
    // Add multiple buy and sell orders
    for (let i = 5; i <= 10; i++) {
      await expect(
        marketplace
          .connect(seller)
          .makeSellOrder(
            seller.address,
            tokenId,
            oneEther.mul(2 * i).add(oneEther.mul(20)),
            2,
            true,
            false
          )
      ).to.emit(marketplace, 'OrderAdded')

      const transaction = marketplace
        .connect(buyer)
        .makeBuyOrder(buyer.address, tokenId, 2, true, false, {
          value: oneEther.mul(i * 2)
        })

      await expect(transaction).to.emit(marketplace, 'OrderAdded')

      await expect(await transaction).to.changeEtherBalances(
        [marketplace, buyer],
        [oneEther.mul(i * 2), -oneEther.mul(i * 2)]
      )
    }
    // Add another order at the best price
    let transaction = marketplace.makeBuyOrder(
      owner.address,
      tokenId,
      2,
      true,
      false,
      {
        value: oneEther.mul(20)
      }
    )

    await expect(transaction).to.emit(marketplace, 'OrderAdded')

    await expect(await transaction).to.changeEtherBalances(
      [marketplace, owner],
      [oneEther.mul(20), -oneEther.mul(20)]
    )
    // Check FIFO: best order should be the one added first, and that one shuld be executed
    let bestOrderId = await marketplace.getBestOrder(tokenId, BUY)
    let bestOrder = await marketplace.orders(bestOrderId[0])
    expect(bestOrder.sender).to.equal(buyer.address)
    transaction = marketplace
      .connect(seller)
      .makeSellOrder(seller.address, tokenId, oneEther.mul(10), 2, true, false)

    await expect(transaction).to.emit(marketplace, 'OrderExecuted')

    await expect(await transaction).to.changeEtherBalances(
      [marketplace, seller],
      [-oneEther.mul(20), oneEther.mul(20)]
    )

    // New best order is the second one
    bestOrderId = await marketplace.getBestOrder(tokenId, BUY)
    bestOrder = await marketplace.orders(bestOrderId[0])
    expect(bestOrder.sender).to.equal(owner.address)

    // Partially fill the buy orders
    transaction = marketplace
      .connect(seller)
      .makeSellOrder(seller.address, tokenId, oneEther, 1, false, false)

    await expect(transaction).to.emit(marketplace, 'OrderExecuted')

    await expect(await transaction).to.changeEtherBalances(
      [marketplace, seller],
      [-oneEther.mul(10), oneEther.mul(10)]
    )

    bestOrderId = await marketplace.getBestOrder(tokenId, BUY)
    bestOrder = await marketplace.orders(bestOrderId[0])
    expect(await bestOrder.quantity).to.equal(1)

    // Partially fill the sell orders
    transaction = marketplace
      .connect(buyer)
      .makeBuyOrder(buyer.address, tokenId, 1, false, false, {
        value: oneEther.mul(15)
      })

    await expect(transaction).to.emit(marketplace, 'OrderExecuted')

    await expect(await transaction).to.changeEtherBalances(
      [buyer, seller],
      [-oneEther.mul(15), oneEther.mul(15)]
    )

    bestOrderId = await marketplace.getBestOrder(tokenId, SELL)
    bestOrder = await marketplace.orders(bestOrderId[0])
    expect(await bestOrder.quantity).to.equal(1)

    // Overfill the buy orders
    transaction = marketplace
      .connect(seller)
      .makeSellOrder(seller.address, tokenId, oneEther, 2, false, false)

    await expect(transaction).to.emit(marketplace, 'OrderExecuted')

    await expect(await transaction).to.changeEtherBalances(
      [marketplace, seller],
      [-oneEther.mul(19), oneEther.mul(19)] // 10+9=19
    )

    bestOrderId = await marketplace.getBestOrder(tokenId, BUY)
    bestOrder = await marketplace.orders(bestOrderId[0])
    expect(await bestOrder.quantity).to.equal(1)

    // Overfill the sell orders
    transaction = marketplace
      .connect(buyer)
      .makeBuyOrder(buyer.address, tokenId, 2, false, false, {
        value: oneEther.mul(50)
      })

    await expect(transaction).to.emit(marketplace, 'OrderExecuted')

    await expect(await transaction).to.changeEtherBalances(
      [buyer, seller],
      [-oneEther.mul(31), oneEther.mul(31)] // 15+16=31
    )

    bestOrderId = await marketplace.getBestOrder(tokenId, SELL)
    bestOrder = await marketplace.orders(bestOrderId[0])
    expect(await bestOrder.quantity).to.equal(1)
  })

  it('should pause and cancel', async function () {
    const user = seller

    // Make sell order
    await talentirNFT.mint(
      user.address,
      'abcd',
      'abc',
      royaltyReceiver.address,
      false
    )
    const tokenId = await talentirNFT.contentIdToTokenId('abc')
    expect(await talentirNFT.balanceOf(user.address, tokenId)).to.equal(
      1000000
    )

    await expect(
      marketplace.connect(user).makeSellOrder(user.address, tokenId, oneEther, 1, true, false)
    ).to.emit(marketplace, 'OrderAdded')

    // Make buy order
    let transaction = marketplace.connect(user).makeBuyOrder(
      user.address,
      tokenId,
      1,
      true,
      false,
      {
        value: 1
      }
    )

    await expect(transaction).to.emit(marketplace, 'OrderAdded')

    await expect(await transaction).to.changeEtherBalances(
      [marketplace, user],
      [1, -1]
    )

    // Non-owner can't pause
    await expect(marketplace.connect(buyer).pause()).to.be.revertedWith(
      'Ownable: caller is not the owner'
    )
    // Pause contract
    await expect(marketplace.pause()).to.emit(marketplace, 'Paused')
    // Can't make buy or sell orders
    await expect(
      marketplace.connect(user).makeBuyOrder(owner.address, tokenId, 1, true, false, {
        value: oneEther
      })
    ).to.be.revertedWith('Pausable: paused')
    await expect(
      marketplace.connect(user).makeSellOrder(owner.address, tokenId, oneEther, 1, true, false)
    ).to.be.revertedWith('Pausable: paused')
    // Other user can't cancel order on behalf of others
    await expect(
      marketplace.connect(buyer).cancelOrders([1], false)
    ).to.be.revertedWith('Wrong user')
    // Can still cancel orders
    transaction = marketplace.connect(user).cancelOrders([1, 2], false)

    await expect(transaction).to.emit(marketplace, 'OrderCancelled').withNamedArgs({
      orderId: 1,
      from: user.address,
      tokenId,
      side: SELL,
      price: oneEther,
      quantity: 1
    })

    await expect(await transaction).to.changeEtherBalances(
      [marketplace, user],
      [-1, 1]
    )
    // // Order is removed
    let orderID = await marketplace.getBestOrder(tokenId, SELL)
    let order = await marketplace.orders(orderID[0])
    expect(orderID[0]).to.equal(0)
    expect(orderID[1]).to.equal(0)
    expect(order.side).to.equal(0)
    expect(order.price).to.equal(0)
    expect(order.quantity).to.equal(0)

    orderID = await marketplace.getBestOrder(tokenId, BUY)
    order = await marketplace.orders(orderID[0])
    expect(orderID[0]).to.equal(0)
    expect(orderID[1]).to.equal(0)
    expect(order.side).to.equal(0)
    expect(order.price).to.equal(0)
    expect(order.quantity).to.equal(0)

    order = await marketplace.orders(1)
    expect(order.side).to.equal(0)
    expect(order.price).to.equal(0)
    expect(order.quantity).to.equal(0)

    order = await marketplace.orders(2)
    expect(order.side).to.equal(0)
    expect(order.price).to.equal(0)
    expect(order.quantity).to.equal(0)

    // Non-owner can't unpause
    await expect(marketplace.connect(buyer).unpause()).to.be.revertedWith(
      'Ownable: caller is not the owner'
    )
    // Unpause contract
    await expect(marketplace.unpause()).to.emit(marketplace, 'Unpaused')
    // Can make orders again
    await expect(
      marketplace.connect(user).makeSellOrder(user.address, tokenId, oneEther, 1, true, false)
    ).to.emit(marketplace, 'OrderAdded')
    transaction = marketplace.connect(user).makeBuyOrder(user.address, tokenId, 1, true, false, {
      value: 1
    })

    await expect(transaction).to.emit(marketplace, 'OrderAdded')

    await expect(await transaction).to.changeEtherBalances(
      [marketplace, user],
      [1, -1]
    )
  })

  it('make orders on behalf of other accounts', async function () {
    // Set royalties to 0 (tested separately)
    await expect(talentirNFT.setRoyalty(0)).to.emit(
      talentirNFT,
      'RoyaltyPercentageChanged'
    )
    await talentirNFT.mint(
      seller.address,
      'abcd',
      'abc',
      royaltyReceiver.address,
      false
    )
    const tokenId = await talentirNFT.contentIdToTokenId('abc')
    expect(await talentirNFT.balanceOf(seller.address, tokenId)).to.equal(
      1_000_000
    )

    // Add order to orderbook
    await expect(
      marketplace
        .connect(seller)
        .makeSellOrder(seller.address, tokenId, oneEther, 1, true, false)
    ).to.emit(marketplace, 'OrderAdded')
    // Other account can't add order
    await expect(
      marketplace.connect(sellAgent).makeSellOrder(seller.address, tokenId, oneEther, 1, true, false)
    ).to.be.revertedWith('Not allowed')
    // Approve owner
    await expect(
      talentirNFT.connect(seller).setApprovalForAll(sellAgent.address, true)
    ).to.emit(talentirNFT, 'ApprovalForAll')
    // Owner can make sell offer on behalf of seller
    await expect(
      marketplace.connect(sellAgent).makeSellOrder(seller.address, tokenId, oneEther, 1, true, false)
    ).to.emit(marketplace, 'OrderAdded')
    // Revoke approval
    await expect(
      talentirNFT.connect(seller).setApprovalForAll(sellAgent.address, false)
    ).to.emit(talentirNFT, 'ApprovalForAll')
    // Can't add order again
    await expect(
      marketplace.connect(sellAgent).makeSellOrder(seller.address, tokenId, oneEther, 1, true, false)
    ).to.be.revertedWith('Not allowed')
  })

<<<<<<< HEAD
  it('async transfer / pull payment', async function () {
    const royaltyPercent = 7
    const talentirFeePercent = 9

    await talentirNFT.setRoyalty(royaltyPercent * 1000)
    await marketplace.setTalentirFee(talentirFeePercent * 1000, talentirFeeReceiver.address)

=======
  it('order removed in the correct order', async function () {
    // Mint token to seller
>>>>>>> 0ce2a5a2
    await talentirNFT.mint(
      seller.address,
      'abcd',
      'abc',
      royaltyReceiver.address,
      false
    )
<<<<<<< HEAD

    const tokenId = await talentirNFT.contentIdToTokenId('abc')

    expect(await talentirNFT.balanceOf(seller.address, tokenId)).to.equal(
      1_000_000
    )

    const initialSellOrderQuantity = 1_000

    // Add sell order to orderbook
    await expect(
      marketplace
        .connect(seller)
        .makeSellOrder(seller.address, tokenId, oneEther, initialSellOrderQuantity, true, true)
    ).to.emit(marketplace, 'OrderAdded')

    const initialBuyOrderQuantity = 1_000

    // Add cheaper buy order to orderbook
    await expect(
      marketplace
        .connect(buyer)
        .makeBuyOrder(buyer.address, tokenId, initialBuyOrderQuantity, true, true, {
          value: oneEther.div(2)
        })
    ).to.emit(marketplace, 'OrderAdded')

    // Execute partial Sell Order. Seller is caller.
    {
      const quantity = 500
      const cost = oneEther.div(4)
      const price = cost.div(quantity)
      const royalties = cost.mul(royaltyPercent).div(100)
      const fee = cost.mul(talentirFeePercent).div(100)
      const paidToSeller = cost.sub(royalties).sub(fee)

      // sell into order
      await expect(
        marketplace
          .connect(seller)
          .makeSellOrder(seller.address, tokenId, cost, quantity, true, true)
      ).to.emit(marketplace, 'OrderExecuted').withNamedArgs({
        orderId: 2,
        buyer: buyer.address,
        seller: seller.address,
        paidToSeller,
        price,
        royalties,
        royaltiesReceiver: royaltyReceiver.address,
        quantity,
        remainingQuantity: initialBuyOrderQuantity - quantity,
        asyncTransfer: true
      })

      // Royalty Receiver can withdraw correct amount
      await expect(await marketplace.withdrawPayments(royaltyReceiver.address)).to.changeEtherBalance(
        royaltyReceiver,
        royalties
      )

      // Seller can withdraw correct amount
      await expect(await marketplace.withdrawPayments(seller.address)).to.changeEtherBalance(
        seller,
        paidToSeller
      )

      // Fee Receiver can withdraw correct amount
      await expect(await marketplace.withdrawPayments(talentirFeeReceiver.address)).to.changeEtherBalance(
        talentirFeeReceiver,
        fee
      )

      // Buyer can withdraw correct amount
      await marketplace.withdrawTokens(buyer.address, tokenId)
      expect(await talentirNFT.balanceOf(buyer.address, tokenId)).to.equal(quantity)

      // Withdrawing again doesn't work
      await expect(marketplace.withdrawTokens(buyer.address, tokenId)).to.be.revertedWith(
        'No tokens to withdraw'
      )
    }

    // Execute partial Buy Order. Buyer is caller.
    {
      const quantity = 500
      const cost = oneEther.div(2)
      const price = cost.div(quantity)
      const royalties = cost.mul(royaltyPercent).div(100)
      const fee = cost.mul(talentirFeePercent).div(100)
      const paidToSeller = cost.sub(royalties).sub(fee)

      await expect(
        marketplace
          .connect(buyer)
          .makeBuyOrder(buyer.address, tokenId, quantity, true, true, {
            value: cost
          })
      ).to.emit(marketplace, 'OrderExecuted')
        .withNamedArgs({
          orderId: 1,
          buyer: buyer.address,
          seller: seller.address,
          paidToSeller,
          price,
          royalties,
          royaltiesReceiver: royaltyReceiver.address,
          quantity,
          remainingQuantity: initialSellOrderQuantity - quantity,
          asyncTransfer: true
        })

      // Royalty Receiver can withdraw correct amount
      await expect(await marketplace.withdrawPayments(royaltyReceiver.address)).to.changeEtherBalance(
        royaltyReceiver,
        royalties
      )

      // Seller can withdraw correct amount
      await expect(await marketplace.withdrawPayments(seller.address)).to.changeEtherBalance(
        seller,
        paidToSeller
      )

      // Fee Receiver can withdraw correct amount
      await expect(await marketplace.withdrawPayments(talentirFeeReceiver.address)).to.changeEtherBalance(
        talentirFeeReceiver,
        fee
      )

      // Buyer can withdraw correct amount
      const buyerBalanceBefore = await talentirNFT.balanceOf(buyer.address, tokenId)
      await marketplace.withdrawTokens(buyer.address, tokenId)
      const buyerBalanceAfter = await talentirNFT.balanceOf(buyer.address, tokenId)
      expect(buyerBalanceAfter.sub(buyerBalanceBefore)).to.equal(quantity)
    }

    // Cancel Remaining Sell Order
    {
      const orderId = 1
      const remainingQuantity = 500

      await expect(
        marketplace
          .connect(seller)
          .cancelOrders([1], true)
      ).to.emit(marketplace, 'OrderCancelled')
        .withNamedArgs({
          orderId,
          from: seller.address,
          asyncTransfer: true
        })

      // Seller can withdraw correct token amount
      const sellerBalanceBefore = await talentirNFT.balanceOf(seller.address, tokenId)
      await marketplace.withdrawTokens(seller.address, tokenId)
      const sellerBalanceAfter = await talentirNFT.balanceOf(seller.address, tokenId)
      expect(sellerBalanceAfter.sub(sellerBalanceBefore)).to.equal(remainingQuantity)
    }

    // Cancel Remaining Buy Order
    {
      const orderId = 2

      await expect(
        marketplace
          .connect(buyer)
          .cancelOrders([2], true)
      ).to.emit(marketplace, 'OrderCancelled')
        .withNamedArgs({
          orderId,
          from: buyer.address,
          asyncTransfer: true
        })

      // Buyer can withdraw correct ether amount
      await expect(await marketplace.withdrawPayments(buyer.address)).to.changeEtherBalance(
        buyer,
        oneEther.div(4)
      )
    }
  })

  it('owner can cancel orders', async function () {
    await talentirNFT.mint(
      seller.address,
      'abcd',
      'abc',
      royaltyReceiver.address,
      false
    )

    const tokenId = await talentirNFT.contentIdToTokenId('abc')

    await marketplace.connect(seller).makeSellOrder(
      seller.address,
      tokenId,
      oneEther,
      1_000,
      true,
      false
    )

    // Owner can cancel order
    await expect(
      marketplace
        .connect(owner)
        .cancelOrders([1], true)
    ).to.emit(marketplace, 'OrderCancelled')
      .withNamedArgs({
        orderId: 1,
        from: seller.address,
        asyncTransfer: true
      })

    // Token is refunded to seller, not the owner
    const balanceBefore = await talentirNFT.balanceOf(seller.address, tokenId)
    await marketplace.withdrawTokens(seller.address, tokenId)
    const balanceAfter = await talentirNFT.balanceOf(seller.address, tokenId)
    expect(balanceAfter.sub(balanceBefore)).to.equal(1_000)
=======
    const tokenId = await talentirNFT.contentIdToTokenId('abc')

    // Order with ID 1 created
    await expect(
      marketplace
        .connect(seller)
        .makeSellOrder(seller.address, tokenId, oneEther, 1, true)
    ).to.emit(marketplace, 'OrderAdded')
      .withArgs(1, seller.address, tokenId, SELL, oneEther, 1)

    // Order with ID 2 created
    await expect(
      marketplace
        .connect(seller)
        .makeSellOrder(seller.address, tokenId, oneEther, 1, true)
    ).to.emit(marketplace, 'OrderAdded')
      .withArgs(2, seller.address, tokenId, SELL, oneEther, 1)

    // Order with ID 3 created
    await expect(
      marketplace
        .connect(seller)
        .makeSellOrder(seller.address, tokenId, oneEther, 1, true)
    ).to.emit(marketplace, 'OrderAdded')
      .withArgs(3, seller.address, tokenId, SELL, oneEther, 1)

    // Order ID 1 is the best order (posted first)
    const [orderId1] = await marketplace.getBestOrder(tokenId, 1)
    expect(orderId1).to.equal(1)

    // Cancelling order with ID 2
    await marketplace.connect(seller).cancelOrders([2])

    // Order ID 1 is still the best order
    const [orderId2] = await marketplace.getBestOrder(tokenId, 1)
    expect(orderId2).to.equal(1)

    // Cancelling order with ID 1
    await marketplace.connect(seller).cancelOrders([1])

    // Order ID 3 is now the best order
    const [orderId3] = await marketplace.getBestOrder(tokenId, 1)
    expect(orderId3).to.equal(3)

    // Cancelling order with ID 3
    await marketplace.connect(seller).cancelOrders([3])

    // No best order
    const [orderId4] = await marketplace.getBestOrder(tokenId, 1)
    expect(orderId4).to.equal(0)
>>>>>>> 0ce2a5a2
  })
})<|MERGE_RESOLUTION|>--- conflicted
+++ resolved
@@ -656,7 +656,6 @@
     ).to.be.revertedWith('Not allowed')
   })
 
-<<<<<<< HEAD
   it('async transfer / pull payment', async function () {
     const royaltyPercent = 7
     const talentirFeePercent = 9
@@ -664,10 +663,6 @@
     await talentirNFT.setRoyalty(royaltyPercent * 1000)
     await marketplace.setTalentirFee(talentirFeePercent * 1000, talentirFeeReceiver.address)
 
-=======
-  it('order removed in the correct order', async function () {
-    // Mint token to seller
->>>>>>> 0ce2a5a2
     await talentirNFT.mint(
       seller.address,
       'abcd',
@@ -675,7 +670,6 @@
       royaltyReceiver.address,
       false
     )
-<<<<<<< HEAD
 
     const tokenId = await talentirNFT.contentIdToTokenId('abc')
 
@@ -895,14 +889,25 @@
     await marketplace.withdrawTokens(seller.address, tokenId)
     const balanceAfter = await talentirNFT.balanceOf(seller.address, tokenId)
     expect(balanceAfter.sub(balanceBefore)).to.equal(1_000)
-=======
+  })
+
+  it('order removed in the correct order', async function () {
+    // Mint token to seller
+    await talentirNFT.mint(
+      seller.address,
+      'abcd',
+      'abc',
+      royaltyReceiver.address,
+      false
+    )
+
     const tokenId = await talentirNFT.contentIdToTokenId('abc')
 
     // Order with ID 1 created
     await expect(
       marketplace
         .connect(seller)
-        .makeSellOrder(seller.address, tokenId, oneEther, 1, true)
+        .makeSellOrder(seller.address, tokenId, oneEther, 1, true, false)
     ).to.emit(marketplace, 'OrderAdded')
       .withArgs(1, seller.address, tokenId, SELL, oneEther, 1)
 
@@ -910,7 +915,7 @@
     await expect(
       marketplace
         .connect(seller)
-        .makeSellOrder(seller.address, tokenId, oneEther, 1, true)
+        .makeSellOrder(seller.address, tokenId, oneEther, 1, true, false)
     ).to.emit(marketplace, 'OrderAdded')
       .withArgs(2, seller.address, tokenId, SELL, oneEther, 1)
 
@@ -918,7 +923,7 @@
     await expect(
       marketplace
         .connect(seller)
-        .makeSellOrder(seller.address, tokenId, oneEther, 1, true)
+        .makeSellOrder(seller.address, tokenId, oneEther, 1, true, false)
     ).to.emit(marketplace, 'OrderAdded')
       .withArgs(3, seller.address, tokenId, SELL, oneEther, 1)
 
@@ -927,25 +932,24 @@
     expect(orderId1).to.equal(1)
 
     // Cancelling order with ID 2
-    await marketplace.connect(seller).cancelOrders([2])
+    await marketplace.connect(seller).cancelOrders([2], false)
 
     // Order ID 1 is still the best order
     const [orderId2] = await marketplace.getBestOrder(tokenId, 1)
     expect(orderId2).to.equal(1)
 
     // Cancelling order with ID 1
-    await marketplace.connect(seller).cancelOrders([1])
+    await marketplace.connect(seller).cancelOrders([1], false)
 
     // Order ID 3 is now the best order
     const [orderId3] = await marketplace.getBestOrder(tokenId, 1)
     expect(orderId3).to.equal(3)
 
     // Cancelling order with ID 3
-    await marketplace.connect(seller).cancelOrders([3])
+    await marketplace.connect(seller).cancelOrders([3], false)
 
     // No best order
     const [orderId4] = await marketplace.getBestOrder(tokenId, 1)
     expect(orderId4).to.equal(0)
->>>>>>> 0ce2a5a2
   })
 })