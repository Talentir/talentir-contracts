--- conflicted
+++ resolved
@@ -86,16 +86,12 @@
     await expect(
       marketplace
         .connect(seller)
-<<<<<<< HEAD
+        .makeSellOrder(seller.address, tokenId, oneEther, 1_000_001, true, false)
+    ).to.be.revertedWith('Token quantity too high')
+    await expect(
+      marketplace
+        .connect(seller)
         .makeSellOrder(seller.address, tokenId, 0, 1, true, false)
-=======
-        .makeSellOrder(seller.address, tokenId, oneEther, 1_000_001, true)
-    ).to.be.revertedWith('Token quantity too high')
-    await expect(
-      marketplace
-        .connect(seller)
-        .makeSellOrder(seller.address, tokenId, 0, 1, true)
->>>>>>> fea3b829
     ).to.be.revertedWith('Price must be positive')
     await expect(
       marketplace
